import torch as th
import networkx as nx
import dgl
import dgl.nn.pytorch as nn
import dgl.function as fn
import backend as F
import pytest
<<<<<<< HEAD
from test_utils.graph_cases import get_cases, random_graph, random_bipartite, random_dglgraph
from test_utils import parametrize_dtype
=======
from test_utils.graph_cases import get_cases, random_graph, random_bipartite, random_dglgraph, \
    random_block
>>>>>>> ec2e24be
from copy import deepcopy

import numpy as np
import scipy as sp

def _AXWb(A, X, W, b):
    X = th.matmul(X, W)
    Y = th.matmul(A, X.view(X.shape[0], -1)).view_as(X)
    return Y + b

<<<<<<< HEAD
@parametrize_dtype
@pytest.mark.parametrize('g', get_cases(['bipartite', 'homo'], exclude=['zero-degree', 'dglgraph']))
=======
def test_graph_conv():
    g = dgl.DGLGraph(nx.path_graph(3))
    ctx = F.ctx()
    adj = g.adjacency_matrix(ctx=ctx)

    conv = nn.GraphConv(5, 2, norm='none', bias=True)
    conv = conv.to(ctx)
    print(conv)
    # test#1: basic
    h0 = F.ones((3, 5))
    h1 = conv(g, h0)
    assert len(g.ndata) == 0
    assert len(g.edata) == 0
    assert F.allclose(h1, _AXWb(adj, h0, conv.weight, conv.bias))
    # test#2: more-dim
    h0 = F.ones((3, 5, 5))
    h1 = conv(g, h0)
    assert len(g.ndata) == 0
    assert len(g.edata) == 0
    assert F.allclose(h1, _AXWb(adj, h0, conv.weight, conv.bias))

    conv = nn.GraphConv(5, 2)
    conv = conv.to(ctx)
    # test#3: basic
    h0 = F.ones((3, 5))
    h1 = conv(g, h0)
    assert len(g.ndata) == 0
    assert len(g.edata) == 0
    # test#4: basic
    h0 = F.ones((3, 5, 5))
    h1 = conv(g, h0)
    assert len(g.ndata) == 0
    assert len(g.edata) == 0

    conv = nn.GraphConv(5, 2)
    conv = conv.to(ctx)
    # test#3: basic
    h0 = F.ones((3, 5))
    h1 = conv(g, h0)
    assert len(g.ndata) == 0
    assert len(g.edata) == 0
    # test#4: basic
    h0 = F.ones((3, 5, 5))
    h1 = conv(g, h0)
    assert len(g.ndata) == 0
    assert len(g.edata) == 0

    # test rest_parameters
    old_weight = deepcopy(conv.weight.data)
    conv.reset_parameters()
    new_weight = conv.weight.data
    assert not F.allclose(old_weight, new_weight)

@pytest.mark.parametrize('g', get_cases(['path', 'bipartite', 'small', 'block'], exclude=['zero-degree']))
>>>>>>> ec2e24be
@pytest.mark.parametrize('norm', ['none', 'both', 'right'])
@pytest.mark.parametrize('weight', [True, False])
@pytest.mark.parametrize('bias', [True, False])
def test_graph_conv(idtype, g, norm, weight, bias):
    g = g.astype(idtype).to(F.ctx())
    conv = nn.GraphConv(5, 2, norm=norm, weight=weight, bias=bias).to(F.ctx())
    ext_w = F.randn((5, 2)).to(F.ctx())
    nsrc = g.number_of_src_nodes()
    ndst = g.number_of_dst_nodes()
    h = F.randn((nsrc, 5)).to(F.ctx())
    h_dst = F.randn((ndst, 2)).to(F.ctx())
    if weight:
        h_out = conv(g, h)
    else:
        h_out = conv(g, h, weight=ext_w)
    assert h_out.shape == (ndst, 2)

    if not isinstance(g, dgl.DGLGraph) and len(g.ntypes) == 2:
        # bipartite, should also accept pair of tensors
        if weight:
            h_out2 = conv(g, (h, h_dst))
        else:
            h_out2 = conv(g, (h, h_dst), weight=ext_w)
        assert h_out2.shape == (ndst, 2)
        assert F.array_equal(h_out, h_out2)

def _S2AXWb(A, N, X, W, b):
    X1 = X * N
    X1 = th.matmul(A, X1.view(X1.shape[0], -1))
    X1 = X1 * N
    X2 = X1 * N
    X2 = th.matmul(A, X2.view(X2.shape[0], -1))
    X2 = X2 * N
    X = th.cat([X, X1, X2], dim=-1)
    Y = th.matmul(X, W.rot90())

    return Y + b

def test_tagconv():
    g = dgl.DGLGraph(nx.path_graph(3))
    g = g.to(F.ctx())
    ctx = F.ctx()
    adj = g.adjacency_matrix(ctx=ctx)
    norm = th.pow(g.in_degrees().float(), -0.5)

    conv = nn.TAGConv(5, 2, bias=True)
    conv = conv.to(ctx)
    print(conv)

    # test#1: basic
    h0 = F.ones((3, 5))
    h1 = conv(g, h0)
    assert len(g.ndata) == 0
    assert len(g.edata) == 0
    shp = norm.shape + (1,) * (h0.dim() - 1)
    norm = th.reshape(norm, shp).to(ctx)

    assert F.allclose(h1, _S2AXWb(adj, norm, h0, conv.lin.weight, conv.lin.bias))

    conv = nn.TAGConv(5, 2)
    conv = conv.to(ctx)

    # test#2: basic
    h0 = F.ones((3, 5))
    h1 = conv(g, h0)
    assert h1.shape[-1] == 2

    # test reset_parameters
    old_weight = deepcopy(conv.lin.weight.data)
    conv.reset_parameters()
    new_weight = conv.lin.weight.data
    assert not F.allclose(old_weight, new_weight)

def test_set2set():
    ctx = F.ctx()
    g = dgl.DGLGraph(nx.path_graph(10))
    g = g.to(F.ctx())

    s2s = nn.Set2Set(5, 3, 3) # hidden size 5, 3 iters, 3 layers
    s2s = s2s.to(ctx)
    print(s2s)

    # test#1: basic
    h0 = F.randn((g.number_of_nodes(), 5))
    h1 = s2s(g, h0)
    assert h1.shape[0] == 1 and h1.shape[1] == 10 and h1.dim() == 2

    # test#2: batched graph
    g1 = dgl.DGLGraph(nx.path_graph(11)).to(F.ctx())
    g2 = dgl.DGLGraph(nx.path_graph(5)).to(F.ctx())
    bg = dgl.batch([g, g1, g2])
    h0 = F.randn((bg.number_of_nodes(), 5))
    h1 = s2s(bg, h0)
    assert h1.shape[0] == 3 and h1.shape[1] == 10 and h1.dim() == 2

def test_glob_att_pool():
    ctx = F.ctx()
    g = dgl.DGLGraph(nx.path_graph(10))
    g = g.to(F.ctx())

    gap = nn.GlobalAttentionPooling(th.nn.Linear(5, 1), th.nn.Linear(5, 10))
    gap = gap.to(ctx)
    print(gap)

    # test#1: basic
    h0 = F.randn((g.number_of_nodes(), 5))
    h1 = gap(g, h0)
    assert h1.shape[0] == 1 and h1.shape[1] == 10 and h1.dim() == 2

    # test#2: batched graph
    bg = dgl.batch([g, g, g, g])
    h0 = F.randn((bg.number_of_nodes(), 5))
    h1 = gap(bg, h0)
    assert h1.shape[0] == 4 and h1.shape[1] == 10 and h1.dim() == 2

def test_simple_pool():
    ctx = F.ctx()
    g = dgl.DGLGraph(nx.path_graph(15))
    g = g.to(F.ctx())

    sum_pool = nn.SumPooling()
    avg_pool = nn.AvgPooling()
    max_pool = nn.MaxPooling()
    sort_pool = nn.SortPooling(10) # k = 10
    print(sum_pool, avg_pool, max_pool, sort_pool)

    # test#1: basic
    h0 = F.randn((g.number_of_nodes(), 5))
    sum_pool = sum_pool.to(ctx)
    avg_pool = avg_pool.to(ctx)
    max_pool = max_pool.to(ctx)
    sort_pool = sort_pool.to(ctx)
    h1 = sum_pool(g, h0)
    assert F.allclose(F.squeeze(h1, 0), F.sum(h0, 0))
    h1 = avg_pool(g, h0)
    assert F.allclose(F.squeeze(h1, 0), F.mean(h0, 0))
    h1 = max_pool(g, h0)
    assert F.allclose(F.squeeze(h1, 0), F.max(h0, 0))
    h1 = sort_pool(g, h0)
    assert h1.shape[0] == 1 and h1.shape[1] == 10 * 5 and h1.dim() == 2

    # test#2: batched graph
    g_ = dgl.DGLGraph(nx.path_graph(5)).to(F.ctx())
    bg = dgl.batch([g, g_, g, g_, g])
    h0 = F.randn((bg.number_of_nodes(), 5))
    h1 = sum_pool(bg, h0)
    truth = th.stack([F.sum(h0[:15], 0),
                      F.sum(h0[15:20], 0),
                      F.sum(h0[20:35], 0),
                      F.sum(h0[35:40], 0),
                      F.sum(h0[40:55], 0)], 0)
    assert F.allclose(h1, truth)

    h1 = avg_pool(bg, h0)
    truth = th.stack([F.mean(h0[:15], 0),
                      F.mean(h0[15:20], 0),
                      F.mean(h0[20:35], 0),
                      F.mean(h0[35:40], 0),
                      F.mean(h0[40:55], 0)], 0)
    assert F.allclose(h1, truth)

    h1 = max_pool(bg, h0)
    truth = th.stack([F.max(h0[:15], 0),
                      F.max(h0[15:20], 0),
                      F.max(h0[20:35], 0),
                      F.max(h0[35:40], 0),
                      F.max(h0[40:55], 0)], 0)
    assert F.allclose(h1, truth)

    h1 = sort_pool(bg, h0)
    assert h1.shape[0] == 5 and h1.shape[1] == 10 * 5 and h1.dim() == 2

def test_set_trans():
    ctx = F.ctx()
    g = dgl.DGLGraph(nx.path_graph(15))

    st_enc_0 = nn.SetTransformerEncoder(50, 5, 10, 100, 2, 'sab')
    st_enc_1 = nn.SetTransformerEncoder(50, 5, 10, 100, 2, 'isab', 3)
    st_dec = nn.SetTransformerDecoder(50, 5, 10, 100, 2, 4)
    st_enc_0 = st_enc_0.to(ctx)
    st_enc_1 = st_enc_1.to(ctx)
    st_dec = st_dec.to(ctx)
    print(st_enc_0, st_enc_1, st_dec)

    # test#1: basic
    h0 = F.randn((g.number_of_nodes(), 50))
    h1 = st_enc_0(g, h0)
    assert h1.shape == h0.shape
    h1 = st_enc_1(g, h0)
    assert h1.shape == h0.shape
    h2 = st_dec(g, h1)
    assert h2.shape[0] == 1 and h2.shape[1] == 200 and h2.dim() == 2

    # test#2: batched graph
    g1 = dgl.DGLGraph(nx.path_graph(5))
    g2 = dgl.DGLGraph(nx.path_graph(10))
    bg = dgl.batch([g, g1, g2])
    h0 = F.randn((bg.number_of_nodes(), 50))
    h1 = st_enc_0(bg, h0)
    assert h1.shape == h0.shape
    h1 = st_enc_1(bg, h0)
    assert h1.shape == h0.shape

    h2 = st_dec(bg, h1)
    assert h2.shape[0] == 3 and h2.shape[1] == 200 and h2.dim() == 2

def uniform_attention(g, shape):
    a = F.ones(shape)
    target_shape = (g.number_of_edges(),) + (1,) * (len(shape) - 1)
    return a / g.in_degrees(g.edges(order='eid')[1]).view(target_shape).float()

@parametrize_dtype
def test_edge_softmax(idtype):
    # Basic
    g = dgl.graph(nx.path_graph(3))
    g = g.astype(idtype).to(F.ctx())
    edata = F.ones((g.number_of_edges(), 1))
    a = nn.edge_softmax(g, edata)
    assert len(g.ndata) == 0
    assert len(g.edata) == 0
    assert F.allclose(a, uniform_attention(g, a.shape))

    # Test higher dimension case
    edata = F.ones((g.number_of_edges(), 3, 1))
    a = nn.edge_softmax(g, edata)
    assert len(g.ndata) == 0
    assert len(g.edata) == 0
    assert F.allclose(a, uniform_attention(g, a.shape))

    # Test both forward and backward with PyTorch built-in softmax.
    g = dgl.rand_graph(30, 900)
    g = g.astype(idtype).to(F.ctx())

    score = F.randn((900, 1))
    score.requires_grad_()
    grad = F.randn((900, 1))
    y = F.softmax(score.view(30, 30), dim=0).view(-1, 1)
    y.backward(grad)
    grad_score = score.grad
    score.grad.zero_()
    y_dgl = nn.edge_softmax(g, score)
    assert len(g.ndata) == 0
    assert len(g.edata) == 0
    # check forward
    assert F.allclose(y_dgl, y)
    y_dgl.backward(grad)
    # checkout gradient
    assert F.allclose(score.grad, grad_score)
    print(score.grad[:10], grad_score[:10])
    
@parametrize_dtype
@pytest.mark.parametrize('g', get_cases(['bipartite', 'homo'], exclude=['zero-degree', 'dglgraph']))
def test_edge_softmax2(idtype, g):
    g = g.astype(idtype).to(F.ctx())
    g = g.local_var()
    g.srcdata.clear()
    g.dstdata.clear()
    g.edata.clear()
    a1 = F.randn((g.number_of_edges(), 1)).requires_grad_()
    a2 = a1.clone().detach().requires_grad_()
    g.edata['s'] = a1
    g.group_apply_edges('dst', lambda edges: {'ss':F.softmax(edges.data['s'], 1)})
    g.edata['ss'].sum().backward()
    
    builtin_sm = nn.edge_softmax(g, a2)
    builtin_sm.sum().backward()
    #print(a1.grad - a2.grad)
    assert len(g.srcdata) == 0
    assert len(g.dstdata) == 0
    assert len(g.edata) == 2
    assert F.allclose(a1.grad, a2.grad, rtol=1e-4, atol=1e-4) # Follow tolerance in unittest backend
    """
    # Test 2
    def generate_rand_graph(n, m=None, ctor=dgl.DGLGraph):
        if m is None:
            m = n
        arr = (sp.sparse.random(m, n, density=0.1, format='coo') != 0).astype(np.int64)
        return ctor(arr, readonly=True)

    for g in [generate_rand_graph(50),
              generate_rand_graph(50, ctor=dgl.graph),
              generate_rand_graph(100, 50, ctor=dgl.bipartite)]:
        a1 = F.randn((g.number_of_edges(), 1)).requires_grad_()
        a2 = a1.clone().detach().requires_grad_()
        g.edata['s'] = a1
        g.group_apply_edges('dst', lambda edges: {'ss':F.softmax(edges.data['s'], 1)})
        g.edata['ss'].sum().backward()
        
        builtin_sm = nn.edge_softmax(g, a2)
        builtin_sm.sum().backward()
        print(a1.grad - a2.grad)
        assert len(g.srcdata) == 0
        assert len(g.dstdata) == 0
        assert len(g.edata) == 2
        assert F.allclose(a1.grad, a2.grad, rtol=1e-4, atol=1e-4) # Follow tolerance in unittest backend
    """

@parametrize_dtype
def test_partial_edge_softmax(idtype):
    g = dgl.rand_graph(30, 900)
    g = g.astype(idtype).to(F.ctx())

    score = F.randn((300, 1))
    score.requires_grad_()
    grad = F.randn((300, 1))
    import numpy as np
    eids = np.random.choice(900, 300, replace=False)
    eids = F.tensor(eids, dtype=g.idtype)
    # compute partial edge softmax
    y_1 = nn.edge_softmax(g, score, eids)
    y_1.backward(grad)
    grad_1 = score.grad
    score.grad.zero_()
    # compute edge softmax on edge subgraph
    subg = g.edge_subgraph(eids, preserve_nodes=True)
    y_2 = nn.edge_softmax(subg, score)
    y_2.backward(grad)
    grad_2 = score.grad
    score.grad.zero_()

    assert F.allclose(y_1, y_2)
    assert F.allclose(grad_1, grad_2)

def test_rgcn():
    ctx = F.ctx()
    etype = []
    g = dgl.DGLGraph(sp.sparse.random(100, 100, density=0.1), readonly=True)
    g = g.to(F.ctx())
    # 5 etypes
    R = 5
    for i in range(g.number_of_edges()):
        etype.append(i % 5)
    B = 2
    I = 10
    O = 8

    rgc_basis = nn.RelGraphConv(I, O, R, "basis", B).to(ctx)
    rgc_basis_low = nn.RelGraphConv(I, O, R, "basis", B, low_mem=True).to(ctx)
    rgc_basis_low.weight = rgc_basis.weight
    rgc_basis_low.w_comp = rgc_basis.w_comp
    h = th.randn((100, I)).to(ctx)
    r = th.tensor(etype).to(ctx)
    h_new = rgc_basis(g, h, r)
    h_new_low = rgc_basis_low(g, h, r)
    assert list(h_new.shape) == [100, O]
    assert list(h_new_low.shape) == [100, O]
    assert F.allclose(h_new, h_new_low)

    rgc_bdd = nn.RelGraphConv(I, O, R, "bdd", B).to(ctx)
    rgc_bdd_low = nn.RelGraphConv(I, O, R, "bdd", B, low_mem=True).to(ctx)
    rgc_bdd_low.weight = rgc_bdd.weight
    h = th.randn((100, I)).to(ctx)
    r = th.tensor(etype).to(ctx)
    h_new = rgc_bdd(g, h, r)
    h_new_low = rgc_bdd_low(g, h, r)
    assert list(h_new.shape) == [100, O]
    assert list(h_new_low.shape) == [100, O]
    assert F.allclose(h_new, h_new_low)

    # with norm
    norm = th.zeros((g.number_of_edges(), 1)).to(ctx)

    rgc_basis = nn.RelGraphConv(I, O, R, "basis", B).to(ctx)
    rgc_basis_low = nn.RelGraphConv(I, O, R, "basis", B, low_mem=True).to(ctx)
    rgc_basis_low.weight = rgc_basis.weight
    rgc_basis_low.w_comp = rgc_basis.w_comp
    h = th.randn((100, I)).to(ctx)
    r = th.tensor(etype).to(ctx)
    h_new = rgc_basis(g, h, r, norm)
    h_new_low = rgc_basis_low(g, h, r, norm)
    assert list(h_new.shape) == [100, O]
    assert list(h_new_low.shape) == [100, O]
    assert F.allclose(h_new, h_new_low)

    rgc_bdd = nn.RelGraphConv(I, O, R, "bdd", B).to(ctx)
    rgc_bdd_low = nn.RelGraphConv(I, O, R, "bdd", B, low_mem=True).to(ctx)
    rgc_bdd_low.weight = rgc_bdd.weight
    h = th.randn((100, I)).to(ctx)
    r = th.tensor(etype).to(ctx)
    h_new = rgc_bdd(g, h, r, norm)
    h_new_low = rgc_bdd_low(g, h, r, norm)
    assert list(h_new.shape) == [100, O]
    assert list(h_new_low.shape) == [100, O]
    assert F.allclose(h_new, h_new_low)

    # id input
    rgc_basis = nn.RelGraphConv(I, O, R, "basis", B).to(ctx)
    rgc_basis_low = nn.RelGraphConv(I, O, R, "basis", B, low_mem=True).to(ctx)
    rgc_basis_low.weight = rgc_basis.weight
    rgc_basis_low.w_comp = rgc_basis.w_comp
    h = th.randint(0, I, (100,)).to(ctx)
    r = th.tensor(etype).to(ctx)
    h_new = rgc_basis(g, h, r)
    h_new_low = rgc_basis_low(g, h, r)
    assert list(h_new.shape) == [100, O]
    assert list(h_new_low.shape) == [100, O]
    assert F.allclose(h_new, h_new_low)

@parametrize_dtype
@pytest.mark.parametrize('g', get_cases(['homo']))
def test_gat_conv(g, idtype):
    g = g.astype(idtype).to(F.ctx())
    ctx = F.ctx()
    gat = nn.GATConv(5, 2, 4)
    feat = F.randn((g.number_of_nodes(), 5))
    gat = gat.to(ctx)
    h = gat(g, feat)
    assert h.shape == (g.number_of_nodes(), 4, 2)

@parametrize_dtype
@pytest.mark.parametrize('g', get_cases(['bipartite']))
def test_gat_conv_bi(g, idtype):
    g = g.astype(idtype).to(F.ctx())
    ctx = F.ctx()
    gat = nn.GATConv((5, 10), 2, 4)
    feat = (F.randn((g.number_of_src_nodes(), 5)), F.randn((g.number_of_dst_nodes(), 10)))
    gat = gat.to(ctx)
    h = gat(g, feat)
    assert h.shape == (g.number_of_dst_nodes(), 4, 2)

<<<<<<< HEAD
@parametrize_dtype
@pytest.mark.parametrize('g', get_cases(['homo']))
=======
    g = dgl.graph(sp.sparse.random(100, 100, density=0.001))
    seed_nodes = th.unique(g.edges()[1])
    block = dgl.to_block(g, seed_nodes)
    gat = nn.GATConv(5, 2, 4)
    feat = F.randn((block.number_of_src_nodes(), 5))
    gat = gat.to(ctx)
    h = gat(block, feat)
    assert h.shape == (block.number_of_dst_nodes(), 4, 2)

>>>>>>> ec2e24be
@pytest.mark.parametrize('aggre_type', ['mean', 'pool', 'gcn', 'lstm'])
def test_sage_conv(idtype, g, aggre_type):
    g = g.astype(idtype).to(F.ctx())
    sage = nn.SAGEConv(5, 10, aggre_type)
    feat = F.randn((g.number_of_nodes(), 5))
    sage = sage.to(F.ctx())
    h = sage(g, feat)
    assert h.shape[-1] == 10

@parametrize_dtype
@pytest.mark.parametrize('g', get_cases(['bipartite']))
@pytest.mark.parametrize('aggre_type', ['mean', 'pool', 'gcn', 'lstm'])
def test_sage_conv_bi(idtype, g, aggre_type):
    g = g.astype(idtype).to(F.ctx())
    dst_dim = 5 if aggre_type != 'gcn' else 10
    sage = nn.SAGEConv((10, dst_dim), 2, aggre_type)
    feat = (F.randn((g.number_of_src_nodes(), 10)), F.randn((g.number_of_dst_nodes(), dst_dim)))
    sage = sage.to(F.ctx())
    h = sage(g, feat)
    assert h.shape[-1] == 2
    assert h.shape[0] == g.number_of_dst_nodes()

<<<<<<< HEAD
@parametrize_dtype
def test_sage_conv2(idtype):
=======
    g = dgl.graph(sp.sparse.random(100, 100, density=0.001))
    seed_nodes = th.unique(g.edges()[1])
    block = dgl.to_block(g, seed_nodes)
    sage = nn.SAGEConv(5, 10, aggre_type)
    feat = F.randn((block.number_of_src_nodes(), 5))
    sage = sage.to(ctx)
    h = sage(block, feat)
    assert h.shape[0] == block.number_of_dst_nodes()
    assert h.shape[-1] == 10

>>>>>>> ec2e24be
    # Test the case for graphs without edges
    g = dgl.bipartite([], num_nodes=(5, 3))
    g = g.astype(idtype).to(F.ctx())
    ctx = F.ctx()
    sage = nn.SAGEConv((3, 3), 2, 'gcn')
    feat = (F.randn((5, 3)), F.randn((3, 3)))
    sage = sage.to(ctx)
    h = sage(g, feat)
    assert h.shape[-1] == 2
    assert h.shape[0] == 3
    for aggre_type in ['mean', 'pool', 'lstm']:
        sage = nn.SAGEConv((3, 1), 2, aggre_type)
        feat = (F.randn((5, 3)), F.randn((3, 1)))
        sage = sage.to(ctx)
        h = sage(g, feat)
        assert h.shape[-1] == 2
        assert h.shape[0] == 3

def test_sgc_conv():
    ctx = F.ctx()
    g = dgl.DGLGraph(sp.sparse.random(100, 100, density=0.1), readonly=True)
    g = g.to(F.ctx())
    # not cached
    sgc = nn.SGConv(5, 10, 3)
    feat = F.randn((100, 5))
    sgc = sgc.to(ctx)

    h = sgc(g, feat)
    assert h.shape[-1] == 10

    # cached
    sgc = nn.SGConv(5, 10, 3, True)
    sgc = sgc.to(ctx)
    h_0 = sgc(g, feat)
    h_1 = sgc(g, feat + 1)
    assert F.allclose(h_0, h_1)
    assert h_0.shape[-1] == 10

def test_appnp_conv():
    ctx = F.ctx()
    g = dgl.DGLGraph(sp.sparse.random(100, 100, density=0.1), readonly=True)
    g = g.to(F.ctx())
    appnp = nn.APPNPConv(10, 0.1)
    feat = F.randn((100, 5))
    appnp = appnp.to(ctx)

    h = appnp(g, feat)
    assert h.shape[-1] == 5

@parametrize_dtype
@pytest.mark.parametrize('g', get_cases(['homo']))
@pytest.mark.parametrize('aggregator_type', ['mean', 'max', 'sum'])
def test_gin_conv(g, idtype, aggregator_type):
    g = g.astype(idtype).to(F.ctx())
    ctx = F.ctx()
    gin = nn.GINConv(
        th.nn.Linear(5, 12),
        aggregator_type
    )
    feat = F.randn((g.number_of_nodes(), 5))
    gin = gin.to(ctx)
    h = gin(g, feat)
    assert h.shape == (g.number_of_nodes(), 12)

@parametrize_dtype
@pytest.mark.parametrize('g', get_cases(['bipartite']))
@pytest.mark.parametrize('aggregator_type', ['mean', 'max', 'sum'])
def test_gin_conv_bi(g, idtype, aggregator_type):
    g = g.astype(idtype).to(F.ctx())
    ctx = F.ctx()
    gin = nn.GINConv(
        th.nn.Linear(5, 12),
        aggregator_type
    )
    feat = (F.randn((g.number_of_src_nodes(), 5)), F.randn((g.number_of_dst_nodes(), 5)))
    gin = gin.to(ctx)
    h = gin(g, feat)
    assert h.shape == (g.number_of_dst_nodes(), 12)

<<<<<<< HEAD
@parametrize_dtype
@pytest.mark.parametrize('g', get_cases(['homo']))
def test_agnn_conv(g, idtype):
    g = g.astype(idtype).to(F.ctx())
=======
    g = dgl.graph(sp.sparse.random(100, 100, density=0.001))
    seed_nodes = th.unique(g.edges()[1])
    block = dgl.to_block(g, seed_nodes)
    gin = nn.GINConv(th.nn.Linear(5, 12), aggregator_type)
    feat = F.randn((block.number_of_src_nodes(), 5))
    gin = gin.to(ctx)
    h = gin(block, feat)
    assert h.shape == (block.number_of_dst_nodes(), 12)

def test_agnn_conv():
>>>>>>> ec2e24be
    ctx = F.ctx()
    agnn = nn.AGNNConv(1)
    feat = F.randn((g.number_of_nodes(), 5))
    agnn = agnn.to(ctx)
    h = agnn(g, feat)
    assert h.shape == (g.number_of_nodes(), 5)

@parametrize_dtype
@pytest.mark.parametrize('g', get_cases(['bipartite']))
def test_agnn_conv_bi(g, idtype):
    g = g.astype(idtype).to(F.ctx())
    ctx = F.ctx()
    agnn = nn.AGNNConv(1)
    feat = (F.randn((g.number_of_src_nodes(), 5)), F.randn((g.number_of_dst_nodes(), 5)))
    agnn = agnn.to(ctx)
    h = agnn(g, feat)
    assert h.shape == (g.number_of_dst_nodes(), 5)

    g = dgl.graph(sp.sparse.random(100, 100, density=0.001))
    seed_nodes = th.unique(g.edges()[1])
    block = dgl.to_block(g, seed_nodes)
    agnn = nn.AGNNConv(1)
    feat = F.randn((block.number_of_src_nodes(), 5))
    agnn = agnn.to(ctx)
    h = agnn(block, feat)
    assert h.shape == (block.number_of_dst_nodes(), 5)

def test_gated_graph_conv():
    ctx = F.ctx()
    g = dgl.DGLGraph(sp.sparse.random(100, 100, density=0.1), readonly=True)
    g = g.to(F.ctx())
    ggconv = nn.GatedGraphConv(5, 10, 5, 3)
    etypes = th.arange(g.number_of_edges()) % 3
    feat = F.randn((100, 5))
    ggconv = ggconv.to(ctx)
    etypes = etypes.to(ctx)

    h = ggconv(g, feat, etypes)
    # current we only do shape check
    assert h.shape[-1] == 10

@parametrize_dtype
@pytest.mark.parametrize('g', get_cases(['homo']))
def test_nn_conv(g, idtype):
    g = g.astype(idtype).to(F.ctx())
    ctx = F.ctx()
    edge_func = th.nn.Linear(4, 5 * 10)
    nnconv = nn.NNConv(5, 10, edge_func, 'mean')
    feat = F.randn((g.number_of_nodes(), 5))
    efeat = F.randn((g.number_of_edges(), 4))
    nnconv = nnconv.to(ctx)
    h = nnconv(g, feat, efeat)
    # currently we only do shape check
    assert h.shape[-1] == 10

@parametrize_dtype
@pytest.mark.parametrize('g', get_cases(['bipartite']))
def test_nn_conv_bi(g, idtype):
    g = g.astype(idtype).to(F.ctx())
    ctx = F.ctx()
    #g = dgl.bipartite(sp.sparse.random(50, 100, density=0.1))
    edge_func = th.nn.Linear(4, 5 * 10)
    nnconv = nn.NNConv((5, 2), 10, edge_func, 'mean')
    feat = F.randn((g.number_of_src_nodes(), 5))
    feat_dst = F.randn((g.number_of_dst_nodes(), 2))
    efeat = F.randn((g.number_of_edges(), 4))
    nnconv = nnconv.to(ctx)
    h = nnconv(g, (feat, feat_dst), efeat)
    # currently we only do shape check
    assert h.shape[-1] == 10

<<<<<<< HEAD
@parametrize_dtype
@pytest.mark.parametrize('g', get_cases(['homo']))
def test_gmm_conv(g, idtype):
    g = g.astype(idtype).to(F.ctx())
=======
    g = dgl.graph(sp.sparse.random(100, 100, density=0.001))
    seed_nodes = th.unique(g.edges()[1])
    block = dgl.to_block(g, seed_nodes)
    edge_func = th.nn.Linear(4, 5 * 10)
    nnconv = nn.NNConv(5, 10, edge_func, 'mean')
    feat = F.randn((block.number_of_src_nodes(), 5))
    efeat = F.randn((block.number_of_edges(), 4))
    nnconv = nnconv.to(ctx)
    h = nnconv(block, feat, efeat)
    assert h.shape[0] == block.number_of_dst_nodes()
    assert h.shape[-1] == 10

def test_gmm_conv():
>>>>>>> ec2e24be
    ctx = F.ctx()
    gmmconv = nn.GMMConv(5, 10, 3, 4, 'mean')
    feat = F.randn((g.number_of_nodes(), 5))
    pseudo = F.randn((g.number_of_edges(), 3))
    gmmconv = gmmconv.to(ctx)
    h = gmmconv(g, feat, pseudo)
    # currently we only do shape check
    assert h.shape[-1] == 10

@parametrize_dtype
@pytest.mark.parametrize('g', get_cases(['bipartite']))
def test_gmm_conv_bi(g, idtype):
    g = g.astype(idtype).to(F.ctx())
    ctx = F.ctx()
    gmmconv = nn.GMMConv((5, 2), 10, 3, 4, 'mean')
    feat = F.randn((g.number_of_src_nodes(), 5))
    feat_dst = F.randn((g.number_of_dst_nodes(), 2))
    pseudo = F.randn((g.number_of_edges(), 3))
    gmmconv = gmmconv.to(ctx)
    h = gmmconv(g, (feat, feat_dst), pseudo)
    # currently we only do shape check
    assert h.shape[-1] == 10

<<<<<<< HEAD
@parametrize_dtype
=======
    g = dgl.graph(sp.sparse.random(100, 100, density=0.001))
    seed_nodes = th.unique(g.edges()[1])
    block = dgl.to_block(g, seed_nodes)
    gmmconv = nn.GMMConv(5, 10, 3, 4, 'mean')
    feat = F.randn((block.number_of_src_nodes(), 5))
    pseudo = F.randn((block.number_of_edges(), 3))
    gmmconv = gmmconv.to(ctx)
    h = gmmconv(block, feat, pseudo)
    assert h.shape[0] == block.number_of_dst_nodes()
    assert h.shape[-1] == 10

>>>>>>> ec2e24be
@pytest.mark.parametrize('norm_type', ['both', 'right', 'none'])
@pytest.mark.parametrize('g', get_cases(['homo', 'bipartite']))
def test_dense_graph_conv(norm_type, g, idtype):
    g = g.astype(idtype).to(F.ctx())
    ctx = F.ctx()
    # TODO(minjie): enable the following option after #1385
    adj = g.adjacency_matrix(ctx=ctx).to_dense()
    conv = nn.GraphConv(5, 2, norm=norm_type, bias=True)
    dense_conv = nn.DenseGraphConv(5, 2, norm=norm_type, bias=True)
    dense_conv.weight.data = conv.weight.data
    dense_conv.bias.data = conv.bias.data
    feat = F.randn((g.number_of_src_nodes(), 5))
    conv = conv.to(ctx)
    dense_conv = dense_conv.to(ctx)
    out_conv = conv(g, feat)
    out_dense_conv = dense_conv(adj, feat)
    assert F.allclose(out_conv, out_dense_conv)

@parametrize_dtype
@pytest.mark.parametrize('g', get_cases(['homo', 'bipartite']))
def test_dense_sage_conv(g, idtype):
    g = g.astype(idtype).to(F.ctx())
    ctx = F.ctx()
    adj = g.adjacency_matrix(ctx=ctx).to_dense()
    sage = nn.SAGEConv(5, 2, 'gcn')
    dense_sage = nn.DenseSAGEConv(5, 2)
    dense_sage.fc.weight.data = sage.fc_neigh.weight.data
    dense_sage.fc.bias.data = sage.fc_neigh.bias.data
    if len(g.ntypes) == 2:
        feat = (
            F.randn((g.number_of_src_nodes(), 5)),
            F.randn((g.number_of_dst_nodes(), 5))
        )
    else:
        feat = F.randn((g.number_of_nodes(), 5))
    sage = sage.to(ctx)
    dense_sage = dense_sage.to(ctx)
    out_sage = sage(g, feat)
    out_dense_sage = dense_sage(adj, feat)
    assert F.allclose(out_sage, out_dense_sage), g

<<<<<<< HEAD
@parametrize_dtype
@pytest.mark.parametrize('g', get_cases(['homo']))
def test_edge_conv(g, idtype):
    g = g.astype(idtype).to(F.ctx())
=======
@pytest.mark.parametrize('g', [random_dglgraph(20), random_graph(20), random_bipartite(20, 10), random_block(20)])
def test_edge_conv(g):
>>>>>>> ec2e24be
    ctx = F.ctx()
    edge_conv = nn.EdgeConv(5, 2).to(ctx)
    print(edge_conv)
    h0 = F.randn((g.number_of_nodes(), 5))
    h1 = edge_conv(g, h0)
    assert h1.shape == (g.number_of_nodes(), 2)

@parametrize_dtype
@pytest.mark.parametrize('g', get_cases(['bipartite']))
def test_edge_conv_bi(g, idtype):
    g = g.astype(idtype).to(F.ctx())
    ctx = F.ctx()
    edge_conv = nn.EdgeConv(5, 2).to(ctx)
    print(edge_conv)
    h0 = F.randn((g.number_of_src_nodes(), 5))
<<<<<<< HEAD
    x0 = F.randn((g.number_of_dst_nodes(), 5))
    h1 = edge_conv(g, (h0, x0))
=======
    if not g.is_homograph() and not g.is_block:
        # bipartite
        h1 = edge_conv(g, (h0, h0[:10]))
    else:
        h1 = edge_conv(g, h0)
>>>>>>> ec2e24be
    assert h1.shape == (g.number_of_dst_nodes(), 2)

def test_dense_cheb_conv():
    for k in range(1, 4):
        ctx = F.ctx()
        g = dgl.DGLGraph(sp.sparse.random(100, 100, density=0.1), readonly=True)
        g = g.to(F.ctx())
        adj = g.adjacency_matrix(ctx=ctx).to_dense()
        cheb = nn.ChebConv(5, 2, k, None)
        dense_cheb = nn.DenseChebConv(5, 2, k)
        #for i in range(len(cheb.fc)):
        #    dense_cheb.W.data[i] = cheb.fc[i].weight.data.t()
        dense_cheb.W.data = cheb.linear.weight.data.transpose(-1, -2).view(k, 5, 2)
        if cheb.linear.bias is not None:
            dense_cheb.bias.data = cheb.linear.bias.data
        feat = F.randn((100, 5))
        cheb = cheb.to(ctx)
        dense_cheb = dense_cheb.to(ctx)
        out_cheb = cheb(g, feat, [2.0])
        out_dense_cheb = dense_cheb(adj, feat, 2.0)
        print(k, out_cheb, out_dense_cheb)
        assert F.allclose(out_cheb, out_dense_cheb)

def test_sequential():
    ctx = F.ctx()
    # Test single graph
    class ExampleLayer(th.nn.Module):
        def __init__(self):
            super().__init__()

        def forward(self, graph, n_feat, e_feat):
            graph = graph.local_var()
            graph.ndata['h'] = n_feat
            graph.update_all(fn.copy_u('h', 'm'), fn.sum('m', 'h'))
            n_feat += graph.ndata['h']
            graph.apply_edges(fn.u_add_v('h', 'h', 'e'))
            e_feat += graph.edata['e']
            return n_feat, e_feat

    g = dgl.DGLGraph()
    g.add_nodes(3)
    g.add_edges([0, 1, 2, 0, 1, 2, 0, 1, 2], [0, 0, 0, 1, 1, 1, 2, 2, 2])
    g = g.to(F.ctx())
    net = nn.Sequential(ExampleLayer(), ExampleLayer(), ExampleLayer())
    n_feat = F.randn((3, 4))
    e_feat = F.randn((9, 4))
    net = net.to(ctx)
    n_feat, e_feat = net(g, n_feat, e_feat)
    assert n_feat.shape == (3, 4)
    assert e_feat.shape == (9, 4)

    # Test multiple graph
    class ExampleLayer(th.nn.Module):
        def __init__(self):
            super().__init__()

        def forward(self, graph, n_feat):
            graph = graph.local_var()
            graph.ndata['h'] = n_feat
            graph.update_all(fn.copy_u('h', 'm'), fn.sum('m', 'h'))
            n_feat += graph.ndata['h']
            return n_feat.view(graph.number_of_nodes() // 2, 2, -1).sum(1)

    g1 = dgl.DGLGraph(nx.erdos_renyi_graph(32, 0.05)).to(F.ctx())
    g2 = dgl.DGLGraph(nx.erdos_renyi_graph(16, 0.2)).to(F.ctx())
    g3 = dgl.DGLGraph(nx.erdos_renyi_graph(8, 0.8)).to(F.ctx())
    net = nn.Sequential(ExampleLayer(), ExampleLayer(), ExampleLayer())
    net = net.to(ctx)
    n_feat = F.randn((32, 4))
    n_feat = net([g1, g2, g3], n_feat)
    assert n_feat.shape == (4, 4)

def test_atomic_conv():
    g = dgl.DGLGraph(sp.sparse.random(100, 100, density=0.1), readonly=True).to(F.ctx())
    aconv = nn.AtomicConv(interaction_cutoffs=F.tensor([12.0, 12.0]),
                          rbf_kernel_means=F.tensor([0.0, 2.0]),
                          rbf_kernel_scaling=F.tensor([4.0, 4.0]),
                          features_to_use=F.tensor([6.0, 8.0]))

    ctx = F.ctx()
    if F.gpu_ctx():
        aconv = aconv.to(ctx)

    feat = F.randn((100, 1))
    dist = F.randn((g.number_of_edges(), 1))

    h = aconv(g, feat, dist)
    # current we only do shape check
    assert h.shape[-1] == 4

def test_cf_conv():
    g = dgl.DGLGraph(sp.sparse.random(100, 100, density=0.1), readonly=True).to(F.ctx())
    cfconv = nn.CFConv(node_in_feats=2,
                       edge_in_feats=3,
                       hidden_feats=2,
                       out_feats=3)

    ctx = F.ctx()
    if F.gpu_ctx():
        cfconv = cfconv.to(ctx)

    node_feats = F.randn((100, 2))
    edge_feats = F.randn((g.number_of_edges(), 3))
    h = cfconv(g, node_feats, edge_feats)
    # current we only do shape check
    assert h.shape[-1] == 3    

def myagg(alist, dsttype):
    rst = alist[0]
    for i in range(1, len(alist)):
        rst = rst + (i + 1) * alist[i]
    return rst

@parametrize_dtype
@pytest.mark.parametrize('agg', ['sum', 'max', 'min', 'mean', 'stack', myagg])
def test_hetero_conv(agg, idtype):
    g = dgl.heterograph({
        ('user', 'follows', 'user'): [(0, 1), (0, 2), (2, 1), (1, 3)],
        ('user', 'plays', 'game'): [(0, 0), (0, 2), (0, 3), (1, 0), (2, 2)],
        ('store', 'sells', 'game'): [(0, 0), (0, 3), (1, 1), (1, 2)]},
        idtype=idtype, device=F.ctx())
    conv = nn.HeteroGraphConv({
        'follows': nn.GraphConv(2, 3),
        'plays': nn.GraphConv(2, 4),
        'sells': nn.GraphConv(3, 4)},
        agg)
    conv = conv.to(F.ctx())
    uf = F.randn((4, 2))
    gf = F.randn((4, 4))
    sf = F.randn((2, 3))
    uf_dst = F.randn((4, 3))
    gf_dst = F.randn((4, 4))

    h = conv(g, {'user': uf})
    assert set(h.keys()) == {'user', 'game'}
    if agg != 'stack':
        assert h['user'].shape == (4, 3)
        assert h['game'].shape == (4, 4)
    else:
        assert h['user'].shape == (4, 1, 3)
        assert h['game'].shape == (4, 1, 4)

    h = conv(g, {'user': uf, 'store': sf})
    assert set(h.keys()) == {'user', 'game'}
    if agg != 'stack':
        assert h['user'].shape == (4, 3)
        assert h['game'].shape == (4, 4)
    else:
        assert h['user'].shape == (4, 1, 3)
        assert h['game'].shape == (4, 2, 4)

    h = conv(g, {'store': sf})
    assert set(h.keys()) == {'game'}
    if agg != 'stack':
        assert h['game'].shape == (4, 4)
    else:
        assert h['game'].shape == (4, 1, 4)

    # test with pair input
    conv = nn.HeteroGraphConv({
        'follows': nn.SAGEConv(2, 3, 'mean'),
        'plays': nn.SAGEConv((2, 4), 4, 'mean'),
        'sells': nn.SAGEConv(3, 4, 'mean')},
        agg)
    conv = conv.to(F.ctx())

    h = conv(g, ({'user': uf}, {'user' : uf, 'game' : gf}))
    assert set(h.keys()) == {'user', 'game'}
    if agg != 'stack':
        assert h['user'].shape == (4, 3)
        assert h['game'].shape == (4, 4)
    else:
        assert h['user'].shape == (4, 1, 3)
        assert h['game'].shape == (4, 1, 4)

    # pair input requires both src and dst type features to be provided
    h = conv(g, ({'user': uf}, {'game' : gf}))
    assert set(h.keys()) == {'game'}
    if agg != 'stack':
        assert h['game'].shape == (4, 4)
    else:
        assert h['game'].shape == (4, 1, 4)

    # test with mod args
    class MyMod(th.nn.Module):
        def __init__(self, s1, s2):
            super(MyMod, self).__init__()
            self.carg1 = 0
            self.carg2 = 0
            self.s1 = s1
            self.s2 = s2
        def forward(self, g, h, arg1=None, *, arg2=None):
            if arg1 is not None:
                self.carg1 += 1
            if arg2 is not None:
                self.carg2 += 1
            return th.zeros((g.number_of_dst_nodes(), self.s2))
    mod1 = MyMod(2, 3)
    mod2 = MyMod(2, 4)
    mod3 = MyMod(3, 4)
    conv = nn.HeteroGraphConv({
        'follows': mod1,
        'plays': mod2,
        'sells': mod3},
        agg)
    conv = conv.to(F.ctx())
    mod_args = {'follows' : (1,), 'plays' : (1,)}
    mod_kwargs = {'sells' : {'arg2' : 'abc'}}
    h = conv(g, {'user' : uf, 'store' : sf}, mod_args=mod_args, mod_kwargs=mod_kwargs)
    assert mod1.carg1 == 1
    assert mod1.carg2 == 0
    assert mod2.carg1 == 1
    assert mod2.carg2 == 0
    assert mod3.carg1 == 0
    assert mod3.carg2 == 1

if __name__ == '__main__':
    test_graph_conv()
    test_edge_softmax()
    test_partial_edge_softmax()
    test_set2set()
    test_glob_att_pool()
    test_simple_pool()
    test_set_trans()
    test_rgcn()
    test_tagconv()
    test_gat_conv()
    test_sage_conv()
    test_sgc_conv()
    test_appnp_conv()
    test_gin_conv()
    test_agnn_conv()
    test_gated_graph_conv()
    test_nn_conv()
    test_gmm_conv()
    test_dense_graph_conv()
    test_dense_sage_conv()
    test_dense_cheb_conv()
    test_sequential()
    test_atomic_conv()
    test_cf_conv()<|MERGE_RESOLUTION|>--- conflicted
+++ resolved
@@ -5,13 +5,8 @@
 import dgl.function as fn
 import backend as F
 import pytest
-<<<<<<< HEAD
 from test_utils.graph_cases import get_cases, random_graph, random_bipartite, random_dglgraph
 from test_utils import parametrize_dtype
-=======
-from test_utils.graph_cases import get_cases, random_graph, random_bipartite, random_dglgraph, \
-    random_block
->>>>>>> ec2e24be
 from copy import deepcopy
 
 import numpy as np
@@ -22,10 +17,6 @@
     Y = th.matmul(A, X.view(X.shape[0], -1)).view_as(X)
     return Y + b
 
-<<<<<<< HEAD
-@parametrize_dtype
-@pytest.mark.parametrize('g', get_cases(['bipartite', 'homo'], exclude=['zero-degree', 'dglgraph']))
-=======
 def test_graph_conv():
     g = dgl.DGLGraph(nx.path_graph(3))
     ctx = F.ctx()
@@ -79,8 +70,8 @@
     new_weight = conv.weight.data
     assert not F.allclose(old_weight, new_weight)
 
-@pytest.mark.parametrize('g', get_cases(['path', 'bipartite', 'small', 'block'], exclude=['zero-degree']))
->>>>>>> ec2e24be
+@parametrize_dtype
+@pytest.mark.parametrize('g', get_cases(['bipartite', 'homo', 'block'], exclude=['zero-degree', 'dglgraph']))
 @pytest.mark.parametrize('norm', ['none', 'both', 'right'])
 @pytest.mark.parametrize('weight', [True, False])
 @pytest.mark.parametrize('bias', [True, False])
@@ -501,20 +492,8 @@
     h = gat(g, feat)
     assert h.shape == (g.number_of_dst_nodes(), 4, 2)
 
-<<<<<<< HEAD
 @parametrize_dtype
 @pytest.mark.parametrize('g', get_cases(['homo']))
-=======
-    g = dgl.graph(sp.sparse.random(100, 100, density=0.001))
-    seed_nodes = th.unique(g.edges()[1])
-    block = dgl.to_block(g, seed_nodes)
-    gat = nn.GATConv(5, 2, 4)
-    feat = F.randn((block.number_of_src_nodes(), 5))
-    gat = gat.to(ctx)
-    h = gat(block, feat)
-    assert h.shape == (block.number_of_dst_nodes(), 4, 2)
-
->>>>>>> ec2e24be
 @pytest.mark.parametrize('aggre_type', ['mean', 'pool', 'gcn', 'lstm'])
 def test_sage_conv(idtype, g, aggre_type):
     g = g.astype(idtype).to(F.ctx())
@@ -525,7 +504,7 @@
     assert h.shape[-1] == 10
 
 @parametrize_dtype
-@pytest.mark.parametrize('g', get_cases(['bipartite']))
+@pytest.mark.parametrize('g', get_cases(['bipartite', 'block']))
 @pytest.mark.parametrize('aggre_type', ['mean', 'pool', 'gcn', 'lstm'])
 def test_sage_conv_bi(idtype, g, aggre_type):
     g = g.astype(idtype).to(F.ctx())
@@ -537,21 +516,9 @@
     assert h.shape[-1] == 2
     assert h.shape[0] == g.number_of_dst_nodes()
 
-<<<<<<< HEAD
 @parametrize_dtype
 def test_sage_conv2(idtype):
-=======
-    g = dgl.graph(sp.sparse.random(100, 100, density=0.001))
-    seed_nodes = th.unique(g.edges()[1])
-    block = dgl.to_block(g, seed_nodes)
-    sage = nn.SAGEConv(5, 10, aggre_type)
-    feat = F.randn((block.number_of_src_nodes(), 5))
-    sage = sage.to(ctx)
-    h = sage(block, feat)
-    assert h.shape[0] == block.number_of_dst_nodes()
-    assert h.shape[-1] == 10
-
->>>>>>> ec2e24be
+    # TODO: add test for blocks
     # Test the case for graphs without edges
     g = dgl.bipartite([], num_nodes=(5, 3))
     g = g.astype(idtype).to(F.ctx())
@@ -631,23 +598,10 @@
     h = gin(g, feat)
     assert h.shape == (g.number_of_dst_nodes(), 12)
 
-<<<<<<< HEAD
 @parametrize_dtype
 @pytest.mark.parametrize('g', get_cases(['homo']))
 def test_agnn_conv(g, idtype):
     g = g.astype(idtype).to(F.ctx())
-=======
-    g = dgl.graph(sp.sparse.random(100, 100, density=0.001))
-    seed_nodes = th.unique(g.edges()[1])
-    block = dgl.to_block(g, seed_nodes)
-    gin = nn.GINConv(th.nn.Linear(5, 12), aggregator_type)
-    feat = F.randn((block.number_of_src_nodes(), 5))
-    gin = gin.to(ctx)
-    h = gin(block, feat)
-    assert h.shape == (block.number_of_dst_nodes(), 12)
-
-def test_agnn_conv():
->>>>>>> ec2e24be
     ctx = F.ctx()
     agnn = nn.AGNNConv(1)
     feat = F.randn((g.number_of_nodes(), 5))
@@ -656,7 +610,7 @@
     assert h.shape == (g.number_of_nodes(), 5)
 
 @parametrize_dtype
-@pytest.mark.parametrize('g', get_cases(['bipartite']))
+@pytest.mark.parametrize('g', get_cases(['bipartite', 'block']))
 def test_agnn_conv_bi(g, idtype):
     g = g.astype(idtype).to(F.ctx())
     ctx = F.ctx()
@@ -665,15 +619,6 @@
     agnn = agnn.to(ctx)
     h = agnn(g, feat)
     assert h.shape == (g.number_of_dst_nodes(), 5)
-
-    g = dgl.graph(sp.sparse.random(100, 100, density=0.001))
-    seed_nodes = th.unique(g.edges()[1])
-    block = dgl.to_block(g, seed_nodes)
-    agnn = nn.AGNNConv(1)
-    feat = F.randn((block.number_of_src_nodes(), 5))
-    agnn = agnn.to(ctx)
-    h = agnn(block, feat)
-    assert h.shape == (block.number_of_dst_nodes(), 5)
 
 def test_gated_graph_conv():
     ctx = F.ctx()
@@ -719,26 +664,10 @@
     # currently we only do shape check
     assert h.shape[-1] == 10
 
-<<<<<<< HEAD
 @parametrize_dtype
 @pytest.mark.parametrize('g', get_cases(['homo']))
 def test_gmm_conv(g, idtype):
     g = g.astype(idtype).to(F.ctx())
-=======
-    g = dgl.graph(sp.sparse.random(100, 100, density=0.001))
-    seed_nodes = th.unique(g.edges()[1])
-    block = dgl.to_block(g, seed_nodes)
-    edge_func = th.nn.Linear(4, 5 * 10)
-    nnconv = nn.NNConv(5, 10, edge_func, 'mean')
-    feat = F.randn((block.number_of_src_nodes(), 5))
-    efeat = F.randn((block.number_of_edges(), 4))
-    nnconv = nnconv.to(ctx)
-    h = nnconv(block, feat, efeat)
-    assert h.shape[0] == block.number_of_dst_nodes()
-    assert h.shape[-1] == 10
-
-def test_gmm_conv():
->>>>>>> ec2e24be
     ctx = F.ctx()
     gmmconv = nn.GMMConv(5, 10, 3, 4, 'mean')
     feat = F.randn((g.number_of_nodes(), 5))
@@ -749,7 +678,7 @@
     assert h.shape[-1] == 10
 
 @parametrize_dtype
-@pytest.mark.parametrize('g', get_cases(['bipartite']))
+@pytest.mark.parametrize('g', get_cases(['bipartite', 'block']))
 def test_gmm_conv_bi(g, idtype):
     g = g.astype(idtype).to(F.ctx())
     ctx = F.ctx()
@@ -762,21 +691,7 @@
     # currently we only do shape check
     assert h.shape[-1] == 10
 
-<<<<<<< HEAD
-@parametrize_dtype
-=======
-    g = dgl.graph(sp.sparse.random(100, 100, density=0.001))
-    seed_nodes = th.unique(g.edges()[1])
-    block = dgl.to_block(g, seed_nodes)
-    gmmconv = nn.GMMConv(5, 10, 3, 4, 'mean')
-    feat = F.randn((block.number_of_src_nodes(), 5))
-    pseudo = F.randn((block.number_of_edges(), 3))
-    gmmconv = gmmconv.to(ctx)
-    h = gmmconv(block, feat, pseudo)
-    assert h.shape[0] == block.number_of_dst_nodes()
-    assert h.shape[-1] == 10
-
->>>>>>> ec2e24be
+@parametrize_dtype
 @pytest.mark.parametrize('norm_type', ['both', 'right', 'none'])
 @pytest.mark.parametrize('g', get_cases(['homo', 'bipartite']))
 def test_dense_graph_conv(norm_type, g, idtype):
@@ -818,15 +733,10 @@
     out_dense_sage = dense_sage(adj, feat)
     assert F.allclose(out_sage, out_dense_sage), g
 
-<<<<<<< HEAD
 @parametrize_dtype
 @pytest.mark.parametrize('g', get_cases(['homo']))
 def test_edge_conv(g, idtype):
     g = g.astype(idtype).to(F.ctx())
-=======
-@pytest.mark.parametrize('g', [random_dglgraph(20), random_graph(20), random_bipartite(20, 10), random_block(20)])
-def test_edge_conv(g):
->>>>>>> ec2e24be
     ctx = F.ctx()
     edge_conv = nn.EdgeConv(5, 2).to(ctx)
     print(edge_conv)
@@ -835,23 +745,20 @@
     assert h1.shape == (g.number_of_nodes(), 2)
 
 @parametrize_dtype
-@pytest.mark.parametrize('g', get_cases(['bipartite']))
+@pytest.mark.parametrize('g', get_cases(['bipartite', 'block']))
 def test_edge_conv_bi(g, idtype):
     g = g.astype(idtype).to(F.ctx())
     ctx = F.ctx()
     edge_conv = nn.EdgeConv(5, 2).to(ctx)
     print(edge_conv)
     h0 = F.randn((g.number_of_src_nodes(), 5))
-<<<<<<< HEAD
     x0 = F.randn((g.number_of_dst_nodes(), 5))
-    h1 = edge_conv(g, (h0, x0))
-=======
     if not g.is_homograph() and not g.is_block:
         # bipartite
+        assert False
         h1 = edge_conv(g, (h0, h0[:10]))
     else:
-        h1 = edge_conv(g, h0)
->>>>>>> ec2e24be
+        h1 = edge_conv(g, (h0, x0))
     assert h1.shape == (g.number_of_dst_nodes(), 2)
 
 def test_dense_cheb_conv():
