--- conflicted
+++ resolved
@@ -13,13 +13,10 @@
 [submodule "third_party/METIS"]
 	path = third_party/METIS
 	url = https://github.com/KarypisLab/METIS.git
-<<<<<<< HEAD
-=======
 [submodule "third_party/cub"]
 	path = third_party/cub
 	url = https://github.com/NVlabs/cub.git
 	branch = 1.8.0
->>>>>>> dd8d5289
 [submodule "third_party/phmap"]
 	path = third_party/phmap
 	url = https://github.com/greg7mdp/parallel-hashmap.git