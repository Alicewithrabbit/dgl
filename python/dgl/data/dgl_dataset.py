--- conflicted
+++ resolved
@@ -121,13 +121,9 @@
             self._download()
             self.process(self.raw_path)
             self.save()
-<<<<<<< HEAD
             if self.verbose:
                 print('Done saving data into cached files.')
     
-=======
-
->>>>>>> e28151be
     @property
     def url(self):
         r"""Get url to download the raw dataset
