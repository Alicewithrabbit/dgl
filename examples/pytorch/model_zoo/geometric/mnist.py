import argparse
import time
import numpy as np
import networkx as nx
import torch
import torch.nn as nn
import torch.nn.functional as F
import dgl
from torch.utils.data import DataLoader
from torchvision import datasets, transforms
from dgl.data import register_data_args, load_data
from dgl.nn.pytorch.conv import ChebConv, GMMConv
from dgl.nn.pytorch.glob import MaxPooling
from grid_graph import grid_graph
from coarsening import coarsen
from coordinate import get_coordinates, z2polar

argparser = argparse.ArgumentParser("MNIST")
argparser.add_argument("--gpu", type=int, default=-1,
                       help="gpu id, use cpu if set to -1")
argparser.add_argument("--model", type=str, default="chebnet",
                       help="model to use, chebnet/monet")
argparser.add_argument("--batch-size", type=int, default=100,
                       help="batch size")
args = argparser.parse_args()

grid_side = 28
number_edges = 8
metric = 'euclidean'

A = grid_graph(28, 8, metric)

coarsening_levels = 4
L, perm = coarsen(A, coarsening_levels)
<<<<<<< HEAD
print(perm)
g_arr = [DGLGraph(csr) for csr in L]
=======
g_arr = [dgl.graph(csr) for csr in L]
>>>>>>> 7e5b3698

coordinate_arr = get_coordinates(g_arr, grid_side, coarsening_levels, perm)
for g, coordinate_arr in zip(g_arr, coordinate_arr):
    g.ndata['xy'] = coordinate_arr
    g.apply_edges(z2polar)

def batcher(batch):
    g_batch = [[] for _ in range(coarsening_levels + 1)]
    x_batch = []
    y_batch = []
    for x, y in batch:
        x = torch.cat([x.view(-1), x.new_zeros(len(perm) - 28 ** 2)], 0)
        x = x[perm]
        x_batch.append(x)
        y_batch.append(y)
        for i in range(coarsening_levels + 1):
            g_batch[i].append(g_arr[i])

    x_batch = torch.cat(x_batch).unsqueeze(-1)
    y_batch = torch.LongTensor(y_batch)
    g_batch = [dgl.batch(g) for g in g_batch]
    return g_batch, x_batch, y_batch

trainset = datasets.MNIST(root='.', train=True, download=True, transform=transforms.ToTensor())
testset = datasets.MNIST(root='.', train=False, download=True, transform=transforms.ToTensor())

train_loader = DataLoader(trainset,
                          batch_size=args.batch_size,
                          shuffle=True,
                          collate_fn=batcher,
                          num_workers=6)
test_loader = DataLoader(testset,
                         batch_size=args.batch_size,
                         shuffle=False,
                         collate_fn=batcher,
                         num_workers=6)

class MoNet(nn.Module):
    def __init__(self,
                 n_kernels,
                 in_feats,
                 hiddens,
                 out_feats):
        super(MoNet, self).__init__()
        self.pool = nn.MaxPool1d(2)
        self.layers = nn.ModuleList()
        self.readout = MaxPooling()

        # Input layer
        self.layers.append(
            GMMConv(in_feats, hiddens[0], 2, n_kernels))

        # Hidden layer
        for i in range(1, len(hiddens)):
            self.layers.append(GMMConv(hiddens[i - 1], hiddens[i], 2, n_kernels))

        self.cls = nn.Sequential(
            nn.Linear(hiddens[-1], out_feats),
            nn.LogSoftmax()
        )

    def forward(self, g_arr, feat):
        for g, layer in zip(g_arr, self.layers):
            u = g.edata['u']
            feat = self.pool(layer(g, feat, u).transpose(-1, -2).unsqueeze(0))\
                .squeeze(0).transpose(-1, -2)
            print(feat.shape)
        print(g_arr[-1].batch_size)
        return self.cls(self.readout(g_arr[-1], feat))

class ChebNet(nn.Module):
    def __init__(self,
                 k,
                 in_feats,
                 hiddens,
                 out_feats):
        super(ChebNet, self).__init__()
        self.pool = nn.MaxPool1d(2)
        self.layers = nn.ModuleList()
        self.readout = MaxPooling()

        # Input layer
        self.layers.append(
            ChebConv(in_feats, hiddens[0], k))

        for i in range(1, len(hiddens)):
            self.layers.append(
                ChebConv(hiddens[i - 1], hiddens[i], k))

        self.cls = nn.Sequential(
            nn.Linear(hiddens[-1], out_feats),
            nn.LogSoftmax()
        )

    def forward(self, g_arr, feat):
        for g, layer in zip(g_arr, self.layers):
            feat = self.pool(layer(g, feat, [2] * g.batch_size).transpose(-1, -2).unsqueeze(0))\
                .squeeze(0).transpose(-1, -2)
        return self.cls(self.readout(g_arr[-1], feat))

if args.gpu == -1:
    device = torch.device('cpu')
else:
    device = torch.device(args.gpu)

if args.model == 'chebnet':
    model = ChebNet(2, 1, [32, 64, 128, 256], 10)
else:
    model = MoNet(10, 1, [32, 64, 128, 256], 10)

model = model.to(device)

optimizer = torch.optim.Adam(model.parameters(), lr=1e-3)
log_interval = 50

for epoch in range(10):
    print('epoch {} starts'.format(epoch))
    model.train()
    hit, tot = 0, 0
    loss_accum = 0
    for i, (g, x, y) in enumerate(train_loader):
        x = x.to(device)
        y = y.to(device)
        g = [g_i.to(device) for g_i in g]
        out = model(g, x)
        hit += (out.max(-1)[1] == y).sum().item()
        tot += len(y)
        loss = F.nll_loss(out, y)
        loss_accum += loss.item()

        if (i + 1) % log_interval == 0:
            print('loss: {}, acc: {}'.format(loss_accum / log_interval, hit / tot))
            hit, tot = 0, 0
            loss_accum = 0

        optimizer.zero_grad()
        loss.backward()
        optimizer.step()

    model.eval()
    hit, tot = 0, 0
    for g, x, y in test_loader:
        x = x.to(device)
        y = y.to(device)
        out = model(g, x)
        hit += (out.max(-1)[1] == y).sum().item()
        tot += len(y)

    print('test acc: ', hit / tot)<|MERGE_RESOLUTION|>--- conflicted
+++ resolved
@@ -32,12 +32,7 @@
 
 coarsening_levels = 4
 L, perm = coarsen(A, coarsening_levels)
-<<<<<<< HEAD
-print(perm)
-g_arr = [DGLGraph(csr) for csr in L]
-=======
 g_arr = [dgl.graph(csr) for csr in L]
->>>>>>> 7e5b3698
 
 coordinate_arr = get_coordinates(g_arr, grid_side, coarsening_levels, perm)
 for g, coordinate_arr in zip(g_arr, coordinate_arr):
